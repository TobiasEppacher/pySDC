--- conflicted
+++ resolved
@@ -12,9 +12,6 @@
 from pySDC.core.Common import RegisterParams
 
 
-<<<<<<< HEAD
-class ptype(RegisterParams):
-=======
 class WorkCounter(object):
     """
     Class for counting iterations
@@ -27,8 +24,7 @@
         self.niter += 1
 
 
-class ptype(object):
->>>>>>> 5f1eb57c
+class ptype(RegisterParams):
     """
     Prototype class for problems, just defines the attributes essential to get started.
 
@@ -51,14 +47,10 @@
     dtype_u = None
     dtype_f = None
 
-<<<<<<< HEAD
     def __init__(self, init):
         # pass initialization parameter to instantiate data types
+        self.work_counters = {}
         self.init = init
-=======
-        self.params = _Pars(params)
-        self.work_counters = {}
->>>>>>> 5f1eb57c
 
     @property
     def u_init(self):
